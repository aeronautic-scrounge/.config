--- conflicted
+++ resolved
@@ -1,78 +1,3 @@
-<<<<<<< HEAD
-# Worktree Task: parallel_expansion
-
-## Task Metadata
-- **Type**: feature
-- **Branch**: feature/parallel_expansion
-- **Created**: 2025-10-09 10:18
-- **Worktree**: ../.config-feature-parallel_expansion
-- **Session ID**: parallel_expansion-1760030313
-=======
-# Worktree Task: documentation
-
-## Task Metadata
-- **Type**: refactor
-- **Branch**: refactor/documentation
-- **Created**: 2025-10-09 12:58
-- **Worktree**: ../.config-refactor-documentation
-- **Session ID**: documentation-1760039925
->>>>>>> 807c091e
-
-## Objective
-[Describe the main goal for this worktree]
-
-## Current Status
-- [ ] Planning
-- [ ] Implementation
-- [ ] Testing
-- [ ] Documentation
-- [ ] Review
-
-## Claude Context
-<<<<<<< HEAD
-Tell Claude: "I'm working on parallel_expansion in the feature/parallel_expansion worktree. The goal is to..."
-=======
-Tell Claude: "I'm working on documentation in the refactor/documentation worktree. The goal is to..."
->>>>>>> 807c091e
-
-## Task Notes
-[Add worktree-specific context, links, or decisions]
-
-
----
-
-# Project Configuration (Inherited from Main Worktree)
-
-# Worktree Task: github_agent
-
-## Task Metadata
-- **Type**: feature
-- **Branch**: feature/github_agent
-- **Created**: 2025-10-08 15:52
-- **Worktree**: ../.config-feature-github_agent
-- **Session ID**: github_agent-1759963953
-
-## Objective
-[Describe the main goal for this worktree]
-
-## Current Status
-- [ ] Planning
-- [ ] Implementation
-- [ ] Testing
-- [ ] Documentation
-- [ ] Review
-
-## Claude Context
-Tell Claude: "I'm working on github_agent in the feature/github_agent worktree. The goal is to..."
-
-## Task Notes
-[Add worktree-specific context, links, or decisions]
-
-
----
-
-# Project Configuration (Inherited from Main Worktree)
-
 # Project Configuration Index
 
 This CLAUDE.md serves as the central configuration and standards index for this project.
